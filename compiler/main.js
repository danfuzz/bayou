// Copyright 2016-2017 the Bayou Authors (Dan Bornstein et alia).
// Licensed AS IS and WITHOUT WARRANTY under the Apache License,
// Version 2.0. Details: <http://www.apache.org/licenses/LICENSE-2.0>
//
// This is a wrapper for the Babel compiler, which calls it in a preconfigured
// way. This is used instead of calling on the `babel-cli` bin specifically
// because the CLI tool can't be told to find source files and plugin files in
// different directories. (That is, it conflates the code for itself with the
// code to be processed.)

// This file is run within a console, and as such `console` is a-okay.
/* eslint-disable no-console */

'use strict';

const babel    = require('babel-core');
const chalk    = require('chalk');
const fs       = require('fs');
const fs_extra = require('fs-extra');
const path     = require('path');

/** How many files reported errors? */
let errorCount = 0;

/** Babel configuration, _except_ for the file name. */
const BABEL_CONFIG = Object.freeze({
  sourceMaps: 'inline',

  presets: [
    [
      'env',
<<<<<<< HEAD
      { targets: { node: 8 } }
=======
      { targets: { node: 6 } },
    ],
    [
      'react'
>>>>>>> 4a7f8435
    ]
  ]
});

/**
 * Gets a short log-friendly version of the given file path.
 *
 * @param {string} file Path to the file.
 * @returns {string} Log-friendly version.
 */
function pathForLogging(file) {
  // Trim up to and including `node_modules/`.
  if (/\/node_modules\//.test(file)) {
    return file.replace(/^.*\/node_modules\//, '.../');
  }

  // Not under `node_modules`. Just trim off initial path components to produce
  // a shorter string.
  while (file.length > 30) {
    const newFile = file.replace(/^\/?([^/]+\/){2}/, '.../');
    if (newFile === file) {
      break;
    }
    file = newFile;
  }

  return file;
}

/**
 * Compiles a single file.
 *
 * @param {string} inputFile Path to the input file.
 * @param {string} outputFile Path to the output file.
 */
function compileFile(inputFile, outputFile) {
  let inputStat = null;
  let outputStat = null;
  const pathToLog = pathForLogging(inputFile);

  try {
    inputStat = fs.statSync(inputFile);
    outputStat = fs.statSync(outputFile);
    if (inputStat.mtimeMs <= outputStat.mtimeMs) {
      console.log(chalk.gray.bold('Unchanged:'), chalk.gray(pathToLog));
      return;
    }
  } catch (e) {
    if (inputStat === null) {
      console.log('File not found:', inputFile);
      process.exit(1);
    }
    // Trouble statting the output file. It probably doesn't exist, which is
    // a-okay. Just fall through to the compiler.
  }

  let output = null;

  try {
    const config = Object.assign({ filename: inputFile }, BABEL_CONFIG);
    output = babel.transformFileSync(inputFile, config);
  } catch (e) {
    console.log(e.message);
    if (e.codeFrame) {
      console.log(e.codeFrame);
    }
    errorCount++;
  }

  if (output !== null) {
    fs_extra.ensureDirSync(path.dirname(outputFile));
    fs.writeFileSync(outputFile, output.code);

    // Update the access and modification time to make it look like the output
    // file was written one second after the original instead of when it was
    // actually written (which will generally be much later). This is done to
    // make it so that subsequent builds won't mistakenly think a compiled file
    // is up-to-date in the case where the source file was updated in the
    // middle of a build.
    const newTime = Math.ceil(inputStat.mtimeMs / 1000) + 1;
    fs.utimesSync(outputFile, newTime, newTime);

    console.log(chalk.green.bold('Compiled: '), pathToLog);
  }
}

/**
 * Compiles a directory.
 *
 * @param {string} inputDir Path of the input directory.
 * @param {string} outputDir Path of the output directory.
 */
function compileDir(inputDir, outputDir) {
  const files = fs.readdirSync(inputDir);
  for (let i = 0; i < files.length; i++) {
    const f = files[i];
    const inputFile = path.resolve(inputDir, f);
    const outputFile = path.resolve(outputDir, f);
    const stat = fs.statSync(inputFile);
    if (stat.isDirectory(f)) {
      if (f !== 'node_modules') {
        compileDir(inputFile, outputFile);
      }
    } else {
      if (f.match(/\.js$/)) {
        compileFile(inputFile, outputFile);
      }
    }
  }
}

const input = process.argv[2];
const output = process.argv[3];

const stat = fs.statSync(input);
if (stat.isDirectory()) {
  compileDir(input, output);
} else {
  compileFile(input, output);
}

if (errorCount !== 0) {
  console.log(`${errorCount} file${errorCount === 1 ? '' : 's'} with errors.`);
  process.exit(1);
}<|MERGE_RESOLUTION|>--- conflicted
+++ resolved
@@ -29,14 +29,10 @@
   presets: [
     [
       'env',
-<<<<<<< HEAD
       { targets: { node: 8 } }
-=======
-      { targets: { node: 6 } },
     ],
     [
       'react'
->>>>>>> 4a7f8435
     ]
   ]
 });
