// Copyright 2016-2018 the Bayou Authors (Dan Bornstein et alia).
// Licensed AS IS and WITHOUT WARRANTY under the Apache License,
// Version 2.0. Details: <http://www.apache.org/licenses/LICENSE-2.0>

import { BaseKey, CodableError, ConnectionError, Message, Remote, Response } from '@bayou/api-common';
import { Codec } from '@bayou/codec';
import { Logger } from '@bayou/see-all';
import { TString } from '@bayou/typecheck';
import { CommonBase, WebsocketCodes } from '@bayou/util-common';

import TargetMap from './TargetMap';

/** Logger. */
const log = new Logger('api');

/** Value used for an unknown connection ID. */
const UNKNOWN_CONNECTION_ID = 'id_unknown';

/**
 * Connection with the server, via a websocket.
 *
 * **TODO:** This class is in the process of being replaced by the combination
 * of classes `ApiClientNew`, `BaseServerConnection`, and `WsServerConnection`.
 * Once those are ready, call sites should be adjusted to use the new (but
 * similar) API provided by `ApiClientNew`, this class should be removed, and
 * then `ApiClientNew` can be renamed to be just `ApiClient`.
 */
export default class ApiClient extends CommonBase {
  /**
   * Constructs an instance. This instance will connect to a websocket at the
   * same domain at the path `/api`. Once this constructor returns, it is safe
   * to call any API methods on the instance's associated `target`. If the
   * socket isn't yet ready for traffic, the messages will get enqueued and then
   * replayed in order once the socket becomes ready.
   *
   * @param {string} url The server origin, as an `http` or `https` URL.
   * @param {Codec} codec Codec instance to use. In order to function properly,
   *   its registry must include all of the encodable classes defined in
   *   `@bayou/api-common` classes. See
   *   {@link @bayou/api-common.TheModule.registerCodecs}.
   */
  constructor(url, codec) {
    super();

    /** {string} Base URL for the server. */
    this._baseUrl = ApiClient._getBaseUrl(url);

    /** {Codec} Codec instance to use. */
    this._codec = Codec.check(codec);

    /**
     * {string|null} Connection ID conveyed to us by the server. Reset in
     * `_resetConnection()`.
     */
    this._connectionId = null;

    /**
     * {Logger} Logger which prefixes everything with the connection ID (if
     * available). Set in {@link #_updateLogger}, which is called whenever
     * {@link #_connectionId} is updated.
     */
    this._log = log;

    /**
     * {WebSocket} Actual websocket instance. Set by `open()`. Reset in
     * `_resetConnection()`.
     */
    this._ws = null;

    /**
     * {Int} Next message ID to use when sending a message. Initialized and
     * reset in `_resetConnection()`.
     */
    this._nextId = 0;

    /**
     * {object<Int,{resolve, reject}>} Map from message IDs to response
     * callbacks. Each callback is an object that maps `resolve` and `reject` to
     * functions that obey the usual promise contract for functions of those
     * names. Initialized and reset in `_resetConnection()`.
     */
    this._callbacks = null;

    /**
     * {array<string>} List of pending messages (to be sent to the far side of
     * the connection). Only used when connection is in the middle of being
     * established. Initialized and reset in `_resetConnection()`.
     */
    this._pendingMessages = null;

    /**
     * {TargetMap} Map of names to target proxies. See {@link
     * TargetMap#constructor} for details about the argument.
     */
    this._targets = new TargetMap(this._send.bind(this));

    /**
     * {Map<string, Promise<Proxy>>} Map from target IDs to promises of their
     * proxy, for each ID currently in the middle of being authorized. Used to
     * avoid re-issuing authorization requests.
     */
    this._pendingAuths = new Map();

    // Initialize the active connection fields (described above).
    this._resetConnection();

    Object.seal(this);
  }

  /** {string} Base URL for the remote endpoint this client gets attached to. */
  get baseUrl() {
    return this._baseUrl;
  }

  /**
   * {string} The connection ID if known, or a reasonably suggestive string if
   * not. This class automatically sets the ID when connections get made, so
   * that clients don't generally have to make an API call to get this info.
   */
  get connectionId() {
    return this._connectionId;
  }

  /**
   * {Logger} The client-specific logger.
   */
  get log() {
    return this._log;
  }

  /**
   * {Proxy} The object upon which meta-API calls can be made.
   */
  get meta() {
    return this._targets.get('meta');
  }

  /**
   * Performs a challenge-response authorization for a given key. When the
   * returned promise resolves successfully, that means that the corresponding
   * target (that is, `this.getTarget(key)`) can be accessed without further
   * authorization.
   *
   * If `key.id` is already mapped as a target, it is returned directly, without
   * further authorization. If it is in the middle of being authorized, the
   * existing pending promise for the target is returned. (That is, this method
   * is idempotent.)
   *
   * @param {BaseKey} key Key to authorize with.
   * @returns {Promise<Proxy>} Promise which resolves to the proxy that
   *   represents the foreign target which is controlled by `key`, once
   *   authorization is complete.
   */
  authorizeTarget(key) {
    BaseKey.check(key);

    const id   = key.id;
    const meta = this.meta;
    let result;

    result = this._targets.getOrNull(id);
    if (result !== null) {
      // The target is already authorized and bound. Return it.
      return result;
    }

    result = this._pendingAuths.get(id);
    if (result) {
      // We have already initiated authorization on this target. Return the
      // promise from the original initiation.
      this._log.info('Already authing:', id);
      return result;
    }

    // It's not yet bound as a target, and authorization isn't currently in
    // progress.

    result = (async () => {
      try {
        const challenge = await meta.makeChallenge(id);
        const response  = key.challengeResponseFor(challenge);

        this._log.event.gotChallenge(id, challenge);
        await meta.authWithChallengeResponse(challenge, response);

        // Successful auth.
        this._log.event.authed(id);
        this._pendingAuths.delete(id); // It's no longer pending.
        return this._targets.add(id);
      } catch (error) {
        // Trouble along the way. Clean out the pending auth, and propagate the
        // error.
        this._log.event.authFailed(id);
        this._pendingAuths.delete(id);
        throw error;
      }
    })();

    this._pendingAuths.set(id, result); // It's now pending.
    return result;
  }

  /**
   * Gets a proxy for the target with the given ID or which is controlled by the
   * given key (or which was so controlled prior to authorizing it away). The
   * target must already be known to this instance for this method to work
   * (otherwise it is an error).
   *
   * @param {string|BaseKey} idOrKey ID or key for the target.
   * @returns {Proxy} Proxy which locally represents the so-identified
   *   server-side target.
   */
  getTarget(idOrKey) {
    const id = (idOrKey instanceof BaseKey)
      ? idOrKey.id
      : TString.check(idOrKey);

    return this._targets.get(id);
  }

  /**
   * Opens the websocket. Once open, any pending messages will get sent to the
   * server side. If the socket is already open (or in the process of opening),
   * this does not re-open (that is, the existing open is allowed to continue).
   *
   * @returns {boolean} `true` once the connection is open.
   * @throws {ConnectionError} Indication of why the connection attempt failed.
   */
  async open() {
    // If `_ws` is `null` that means that the connection is not already open or
    // in the process of opening.

    if (this._connectionId !== UNKNOWN_CONNECTION_ID) {
      // Already open.
      return true;
    } else if (this._ws !== null) {
      // In the middle of getting opened. Arguably this should do something a
      // bit more efficient (instead of issuing a separate API call), but also
      // this shouldn't ever happen, so it's not that big a deal.
      this._log.info('open() called while in the middle of opening.');
      await this.meta.ping();
      return true;
    }

    this._ws = new WebSocket(this._websocketUrl);
    this._ws.onclose   = this._handleClose.bind(this);
    this._ws.onerror   = this._handleError.bind(this);
    this._ws.onmessage = this._handleMessage.bind(this);
    this._ws.onopen    = this._handleOpen.bind(this);

    this._updateLogger();
    this._log.event.opening();

    const id = await this.meta.connectionId();

    this._connectionId = id;
    this._updateLogger();
    this._log.event.open();

    // Test to make sure newly-proxied objects get returned as expected.
    // **TODO:** Remove this once we have unit test coverage for this
    // functionality.
    /*
    (async () => {
      const counter = await this.meta.makeCounter();
      this._log.info('Got counter:', counter);
      const c0 = await counter.count();
      const c1 = await counter.count();
      const c2 = await counter.count();
      this._log.info('Got counts:', c0, c1, c2);
    })();
    */

    return true;
  }

  /** {string} The websocket URL for this instance. */
  get _websocketUrl() {
    const url = new URL(this._baseUrl);

    // Convert the URL scheme to either `ws` or `wss`, corresponding to `http`
    // or `https`.
    url.protocol = url.protocol.replace(/^http/, 'ws');

    // Drop the original path, and replace it with just `/api`.
    url.pathname = '/api';

    return url.href;
  }

  /**
   * Handles a `close` event coming from a websocket. This logs the closure and
   * terminates all active messages by rejecting their promises.
   *
   * @param {object} event Event that caused this callback.
   */
  _handleClose(event) {
    this._log.info('Closed:', event);

    const code = WebsocketCodes.close(event.code);
    const desc = event.reason ? `${code}: ${event.reason}` : code;
    const error = ConnectionError.connectionClosed(this._connectionId, desc);

    this._handleTermination(event, error);
  }

  /**
   * Handles an `error` event coming from a websocket. This behaves similarly
   * to the `close` event.
   *
   * **Note:** Because errors in this case are typically due to transient
   * connection issues (e.g. network went away) and not due to fundamental
   * system issues, this is logged as `info` and not `error` (or `warn`).
   *
   * @param {object} event Event that caused this callback.
   */
  _handleError(event) {
    this._log.info('Error:', event);

    // **Note:** The error event does not have any particularly useful extra
    // info, so -- alas -- there is nothing to get out of it for the
    // `ConnectionError` description.
    const error = ConnectionError.connectionError(this._connectionId);
    this._handleTermination(event, error);
  }

  /**
   * Handles a `message` event coming from a websocket. In this case, messages
   * are expected to be the responses from previously-sent messages (e.g.
   * method calls), encoded as JSON. The `id` of the response is used to look up
   * the callback function in `this._callbacks`. That callback is then called in
   * a separate turn.
   *
   * @param {object} event Event that caused this callback.
   */
  _handleMessage(event) {
    this._log.detail('Received raw data:', event.data);

    const response = this._codec.decodeJson(event.data);

    if (!(response instanceof Response)) {
      throw ConnectionError.connectionNonsense(this._connectionId, 'Got strange response.');
    }

    const { id, result, error } = response;

    const callback = this._callbacks[id];
    if (callback) {
      delete this._callbacks[id];
      if (error) {
        // **Note:** `error` is always an instance of `CodableError`.
        this._log.detail(`Reject ${id}:`, error);
        // What's going on here is that we use the information from the original
        // error as the outer error payload, and include a `cause` that
        // unambiguously indicates that the origin is remote. This arrangement
        // means that clients can handle well-defined errors fairly
        // transparently and straightforwardly (e.g. and notably, they don't
        // have to "unwrap" the errors in the usual case), while still being
        // able to ascertain the foreign origin of the errors when warranted.
        const remoteCause = CodableError.remoteError(this.connectionId);
        const rejectReason = new CodableError(remoteCause, error.info);
        callback.reject(rejectReason);
      } else {
        this._log.detail(`Resolve ${id}:`, result);
        if (result instanceof Remote) {
          // The result is a proxied object, not a regular value.
          callback.resolve(this._targets.addOrGet(result.targetId));
        } else {
          callback.resolve(result);
        }
      }
    } else {
      // See above about `server_bug`.
      throw ConnectionError.connectionNonsense(this._connectionId, `Orphan call for ID ${id}.`);
    }
  }

  /**
   * Handles an `open` event coming from a websocket. In this case, it sends
   * any pending messages (that were enqueued while the socket was still in the
   * process of opening).
   *
   * @param {object} event_unused Event that caused this callback.
   */
  _handleOpen(event_unused) {
    for (const msgJson of this._pendingMessages) {
      this._log.detail('Sent from queue:', msgJson);
      this._ws.send(msgJson);
    }
    this._pendingMessages = [];
  }

  /**
   * Common code to handle both `error` and `close` events.
   *
   * @param {object} event_unused Event that caused this callback.
   * @param {ConnectionError} error Reason for termination. "Error" is a bit of
   *   a misnomer, as in many cases termination is a-okay.
   */
  _handleTermination(event_unused, error) {
    // Reject the promises of any currently-pending messages.
    for (const id in this._callbacks) {
      this._callbacks[id].reject(error);
    }

    // Clear the state related to the websocket. It is safe to re-open the
    // connection after this.
    this._resetConnection();
  }

  /**
   * Initializes or resets the state having to do with an active connection. See
   * the constructor for documentation about these fields.
   */
  _resetConnection() {
    this._ws              = null;
    this._connectionId    = UNKNOWN_CONNECTION_ID;
    this._nextId          = 0;
    this._callbacks       = {};
    this._pendingMessages = [];
    this._targets.clear();
    this._targets.add('meta'); // The one guaranteed target.

    this._updateLogger();
  }

  /**
   * Sends the given call to the server.
   *
   * **Note:** This method is called via a `TargetHandler` instance, which is
   * in turn called by a proxy object representing an object on the far side of
   * the connection.
   *
   * @param {string} target Name of the target object.
   * @param {Functor} payload The name of the method to call and the arguments
   *   to call it with.
   * @returns {Promise} Promise for the result (or error) of the call. In the
   *   case of an error, the rejection reason will always be an instance of
   *   `ConnectionError` (see which for details).
   */
  _send(target, payload) {
    const wsState = (this._ws === null)
      ? WebSocket.CLOSED
      : this._ws.readyState;

    // Handle the cases where socket shutdown is imminent or has already
    // happened. We don't just `throw` directly here, so that clients can
    // consistently handle errors via one of the promise chaining mechanisms.
    switch (wsState) {
      case WebSocket.CLOSED: {
        // The detail string here differentiates this case from cases where the
        // API message was already queued up or sent before the websocket became
        // closed.
        return Promise.reject(ConnectionError.connectionClosed(this._connectionId, 'Already closed.'));
      }
      case WebSocket.CLOSING: {
<<<<<<< HEAD
        return Promise.reject(ConnectionError.connection_closing(this._connectionId));
=======
        return Promise.reject(ConnectionError.connectionClosing(this._connectionId));
>>>>>>> 56a32b98
      }
    }

    const id = this._nextId;
    this._nextId++;

    const msg     = new Message(id, target, payload);
    const msgJson = this._codec.encodeJson(msg);

    switch (wsState) {
      case WebSocket.CONNECTING: {
        // Not yet open. Need to queue it up.
        this._log.detail('Queued:', msg);
        this._pendingMessages.push(msgJson);
        break;
      }
      case WebSocket.OPEN: {
        this._log.detail('Sent:', msg);
        this._ws.send(msgJson);
        break;
      }
      default: {
        // Whatever this state is, it's not documented as part of the websocket
        // spec!
        this._log.wtf('Weird state:', wsState);
      }
    }

    return new Promise((resolve, reject) => {
      this._callbacks[id] = { resolve, reject };
    });
  }

  /**
   * Updates {@link #_log} based on {@link #_connectionId}.
   */
  _updateLogger() {
    let id = this._connectionId;

    if ((id === null) || (id === UNKNOWN_CONNECTION_ID)) {
      id = (this._ws === null) ? 'unconnected' : 'connecting';
    }

    this._log = log.withAddedContext(id);
  }

  /**
   * Gets the base URL for the given original URL.
   *
   * @param {string} origUrl The original URL.
   * @returns {string} The corresponding base URL.
   */
  static _getBaseUrl(origUrl) {
    return new URL(origUrl).origin;
  }
}<|MERGE_RESOLUTION|>--- conflicted
+++ resolved
@@ -454,11 +454,7 @@
         return Promise.reject(ConnectionError.connectionClosed(this._connectionId, 'Already closed.'));
       }
       case WebSocket.CLOSING: {
-<<<<<<< HEAD
-        return Promise.reject(ConnectionError.connection_closing(this._connectionId));
-=======
         return Promise.reject(ConnectionError.connectionClosing(this._connectionId));
->>>>>>> 56a32b98
       }
     }
 
