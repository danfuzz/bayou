// Copyright 2016-2019 the Bayou Authors (Dan Bornstein et alia).
// Licensed AS IS and WITHOUT WARRANTY under the Apache License,
// Version 2.0. Details: <http://www.apache.org/licenses/LICENSE-2.0>

import is_running from 'is-running';
import http from 'http';

import { Network } from '@bayou/config-server';
import { Delay } from '@bayou/promise-util';
import { Logger } from '@bayou/see-all';
import { Errors, Singleton } from '@bayou/util-common';

import { ArtificialFailureInfo } from './ArtificialFailureInfo';
import { BootInfo } from './BootInfo';
import { Dirs } from './Dirs';
import { PidFile } from './PidFile';
import { BuildInfo } from './BuildInfo';
import { ShutdownManager } from './ShutdownManager';

/** {Int} Frequency of uptime metric logs, in msec per log. */
const UPTIME_LOG_MSEC = 5 * 60 * 1000; // Five minutes.

/** {Logger} Logger. */
const log = new Logger('env-server');

/**
 * Miscellaneous server-side utilities.
 */
export class ServerEnv extends Singleton {
  /**
   * Constructs an instance.
   */
  constructor() {
    super();

    // Make sure that the directories could be determined, before proceeding any
    // further.
    Dirs.theOne;

    /** {BuildInfo} Info about the build. */
    this._buildInfo = new BuildInfo();

    /** {BootInfo} Info about the booting of this server. */
    this._bootInfo = new BootInfo(this._buildInfo.info.buildId);

    /** {PidFile} The PID file manager. */
    this._pidFile = new PidFile();

    /** {ArtificialFailureInfo} Info about how to intentionally fail. */
    this._artificialFailureInfo = new ArtificialFailureInfo(this._buildInfo);

    /** {ShutdownManager} The shutdown manager. */
    this._shutdownManager = new ShutdownManager(this._bootInfo);

    Object.freeze(this);
  }

  /**
   * {ArtificialFailureInfo} Info about "artificial failure," that is, an object
   * with details about how this server should intentionally misbehave.
   */
  get artificialFailureInfo() {
    return this._artificialFailureInfo;
  }

  /**
<<<<<<< HEAD
   * {object} Ad-hoc object with generally-useful info about the booting of this
   * server, intended for logging / debugging.
   *
   * **Note:** This isn't all-caps `*_INFO` because it's not necessarily
   * expected to be a constant value.
=======
   * {BootInfo} Info about the booting of this server, intended for logging /
   * debugging.
>>>>>>> 00827ba8
   */
  get bootInfo() {
    return this._bootInfo;
  }

  /**
   * {object} Ad-hoc object with metainformation about the build (that is, about
   * the product artifact), intended for logging / debugging.
   *
   * **Note:** This isn't all-caps `*_INFO` because it's not necessarily
   * expected to be a constant value.
   */
  get buildInfo() {
    return this._buildInfo.info;
  }

  /**
   * {object} Ad-hoc object with generally-useful runtime info, intended for
   * logging / debugging.
   *
   * **Note:** This isn't all-caps `*_INFO` because it's not a constant value,
   * due to the fact that `process.cwd()` and `process.ppid` could possibly
   * change.
   */
  get runtimeInfo() {
    return {
      nodeVersion: process.version.replace(/^v/, ''),
      platform:    process.platform,
      arch:        process.arch,
      pid:         process.pid,
      ppid:        process.ppid,
      directories: {
        product: Dirs.theOne.BASE_DIR,
        var:     Dirs.theOne.VAR_DIR,
        cwd:     process.cwd()
      }
    };
  }

  /** {ShutdownManager} The shutdown manager. */
  get shutdownManager() {
    return this._shutdownManager;
  }

  /**
   * Initializes this module. This does everything that can't be done (or done
   * safely) synchronously in the constructor.
   */
  async init() {
    this._shutdownManager.init();
    if (this._shutdownManager.shouldShutDown()) {
      log.error('Server found shutdown indicator(s) during startup.');
      throw Errors.aborted('Server told not to run.');
    }

    const alreadyRunning = await this.isAlreadyRunningLocally();
    if (alreadyRunning) {
      log.error(
        'Another server is already running locally.\n' +
        'Exiting so as not to trample it.');
      throw Errors.aborted('Another server is already running.');
    }

    this._pidFile.init();
    this._uptimeLoop();
  }

  /**
   * Checks to see if a server is already running on this machine. This is
   * called by {@link #init} to avoid trampling on another process, and it can
   * be called directly (before calling `init()`) as needed, too. (In
   * particular, the latter case is handy when trying to run tests in a local
   * development environment.)
   *
   * @returns {boolean} `true` if a server seems to be running locally already,
   *   or `false` if not.
   */
  async isAlreadyRunningLocally() {
    // Check the PID file. If it's non-existent or invalid, then it's reasonable
    // to say there is no server running. And if it _does_ exist and _is_ valid,
    // then the so-identified process needs to be running.

    const pid = this._pidFile.readFile();

    if (pid === null) {
      return false;
    }

    if (!is_running(pid)) {
      // Indicates that the last incarnation of the server crashed instead of
      // shutting down cleanly.
      log.event.stalePidFile({ pid });
      return false;
    }

    // There is an identified process, which really does seem to be running.
    // However, if it's not answering HTTP requests, then we'll consider it
    // dead.

    const isActive = new Promise((resolve) => {
      const request = http.get(Network.loopbackUrl);

      request.setTimeout(10 * 1000); // Give the server 10 seconds to respond.
      request.end();

      request.on('response', (response) => {
        response.setTimeout(10 * 1000);

        response.on('data', () => {
          // Ignore the payload. The `http` API requires us to acknowledge the
          // data. (There are other ways of doing so too, but this is the
          // simplest.)
        });

        response.on('end', () => {
          // Successful request. That means that, yes, there is indeed already
          // a server running.
          resolve(true);
        });

        response.on('timeout', () => {
          request.abort();
          resolve(false);
        });
      });

      request.on('error', (error_unused) => {
        resolve(false);
      });

      request.on('timeout', () => {
        request.abort();
        resolve(false);
      });
    });

    const result = await isActive;

    if (!result) {
      log.warn(
        'Another server process is running, but it does not seem to be\n' +
        'answering HTTP requests.');
    }

    return result;
  }

  /**
   * Records an error which caused server shutdown, for ongoing inclusion in
   * {@link #bootInfo}.
   *
   * @param {string} error Stringified error.
   */
  recordError(error) {
    this._bootInfo.recordError(error);
  }

  /**
   * Runs a loop which repeatedly logs a metric which includes the build ID and
   * the uptime, with a reasonable delay between each iteration.
   */
  async _uptimeLoop() {
    const buildId = this._buildInfo.info.buildId;

    for (;;) {
      // Round the current uptime up to a multiple of the desired frequency (ok
      // ok ok, technically "wavelength"), delay until the time hits, and log
      // it. We log the "clean" exact value of the multiple, for the sake of
      // cleanliness, even though by the time the log happens it'll probably be
      // a few msec beyond the logged uptime value.
      const uptimeMsec  = this._bootInfo.uptimeMsec;
      const nextLogMsec = Math.round(Math.ceil(uptimeMsec / UPTIME_LOG_MSEC) * UPTIME_LOG_MSEC);

      await Delay.resolve(nextLogMsec - uptimeMsec);
      log.metric.running({ buildId, uptimeMsec: nextLogMsec });
    }
  }
}<|MERGE_RESOLUTION|>--- conflicted
+++ resolved
@@ -64,16 +64,8 @@
   }
 
   /**
-<<<<<<< HEAD
-   * {object} Ad-hoc object with generally-useful info about the booting of this
-   * server, intended for logging / debugging.
-   *
-   * **Note:** This isn't all-caps `*_INFO` because it's not necessarily
-   * expected to be a constant value.
-=======
    * {BootInfo} Info about the booting of this server, intended for logging /
    * debugging.
->>>>>>> 00827ba8
    */
   get bootInfo() {
     return this._bootInfo;
